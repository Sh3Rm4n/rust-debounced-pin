--- conflicted
+++ resolved
@@ -106,7 +106,6 @@
         }
 
         #[test]
-<<<<<<< HEAD
         fn it_returns_expected_state_when_calling_update() -> Result<(), MockInputPinError> {
             let mut pin = create_pin();
 
@@ -125,7 +124,10 @@
             pin.state = true;
             assert!(pin.is_high()?);
             assert_eq!(pin.is_high()?, pin.is_active()?);
-=======
+            Ok(())
+        }
+
+        #[test]
         fn it_counter_does_not_exceed_max_counts() -> Result<(), MockInputPinError> {
             let mut pin = create_pin();
             pin.pin.state = true;
@@ -135,7 +137,6 @@
             }
             assert_eq!(pin.counter, pin.max_counts);
             assert!(pin.is_high()?);
->>>>>>> 098dd5fc
             Ok(())
         }
     }
@@ -210,7 +211,6 @@
         }
 
         #[test]
-<<<<<<< HEAD
         fn it_returns_expected_state_when_calling_update() -> Result<(), MockInputPinError> {
             let mut pin = create_pin();
 
@@ -229,7 +229,10 @@
             pin.state = false;
             assert!(pin.is_low()?);
             assert_eq!(pin.is_low()?, pin.is_active()?);
-=======
+            Ok(())
+        }
+
+        #[test]
         fn it_counter_does_not_exceed_max_counts() -> Result<(), MockInputPinError> {
             let mut pin = create_pin();
             pin.pin.state = false;
@@ -239,7 +242,6 @@
             }
             assert_eq!(pin.counter, pin.max_counts);
             assert!(pin.is_low()?);
->>>>>>> 098dd5fc
             Ok(())
         }
     }
